--- conflicted
+++ resolved
@@ -18,19 +18,12 @@
 
 ### SUMA
 
-<<<<<<< HEAD
 Creates a task to automate the download of technology levels (TL) and service packs (SP) from a fix server.
-=======
-Crates a task to automate the download of technology levels (TL) and service packs (SP) from a fix server.
-
-In the aix_suma module is:
->>>>>>> f13e6252
 
 Must be described in yaml format with the follwoing parameters:
 
 ```yaml
     aix_suma:
-<<<<<<< HEAD
       oslevel:  required; specifies the OS level to update to;
                 "latest" indicates the latest level of the higher TL among
                 the target; based on the fix server, aix_suma will determine
@@ -115,11 +108,6 @@
                     (no update of the targets).
 
 
-=======
-      oslevel:  specify the OS level
-      location: specify the location
-      targets:  specify the target name
-      action:   specify to action to be performed
 ```
 
 ### updateios
@@ -138,5 +126,4 @@
       accept_licenses:  specify whether the software licenses should be automatically accepted during the installation
       updateios_flag:   specify the flag that tells updateios what operation to perform on the VIOS
       preview:          specify a preview operation for the updateios operation
->>>>>>> f13e6252
 ```