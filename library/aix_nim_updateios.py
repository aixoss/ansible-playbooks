#!/usr/bin/python
#
# Copyright 2017, International Business Machines Corporation
#
# Licensed under the Apache License, Version 2.0 (the "License");
# you may not use this file except in compliance with the License.
# You may obtain a copy of the License at
#
# http://www.apache.org/licenses/LICENSE-2.0
#
# Unless required by applicable law or agreed to in writing, software
# distributed under the License is distributed on an "AS IS" BASIS,
# WITHOUT WARRANTIES OR CONDITIONS OF ANY KIND, either express or implied.
# See the License for the specific language governing permissions and
# limitations under the License.

############################################################################

import os
import re
import glob
import shutil
import subprocess
import threading
import logging
import time

# Ansible module 'boilerplate'
from ansible.module_utils.basic import *


DOCUMENTATION = """
---
module: update_ios
authors: Cynthia Wu, Marco Lugo, Patrice Jacquin
short_description: Perform a VIO update 
"""


# ----------------------------------------------------------------
# ----------------------------------------------------------------
def exec_cmd(cmd):
    """
    Execute the given command
        - cmd       array of command parameters
    In case of error return (1, " ")
    return
        - ret_code  (0)
        - std_out   output of the command
    """

    global DEBUG_DATA

    std_out = ''
    std_err = ''

    logging.debug('exec command:{}'.format(cmd))
    try:
        std_out = subprocess.check_output(cmd, stderr=subprocess.STDOUT)
    except subprocess.CalledProcessError as exc:
        return (1, " ")
    except Exception as exc:
        return (1, " ")

    # DEBUG
    DEBUG_DATA.append('exec command:{}'.format(cmd))
    DEBUG_DATA.append('exec command stderr:{}'.format(std_err))
    logging.debug('exec command stderr:{}'.format(std_err))
    logging.debug('exec command output:{}'.format(std_out))
    # --------------------------------------------------------

    return (0, std_out)


# ----------------------------------------------------------------
# ----------------------------------------------------------------
def check_lpp_source(module, lpp_source):
    """
    Check to make sure lpp_source exists
        - module        the module variable
        - lpp_source    lpp_source param provided by module
    In case lpp_source does not exist fail the module 
    return
        - exists        True
    """

    # find location of lpp_source
    cmd = ['lsnim', '-a', 'location', lpp_source]
    ret, std_out = exec_cmd(cmd)
    if ret != 0:
        logging.error('NIM - Error: cannot find location of lpp_source {}'.format(lpp_source))
        module.fail_json(msg="NIM - Error: cannot find location of lpp_source {}".format(lpp_source))
    location = std_out.split()[3]

    # check to make sure path exists
    cmd = ['/bin/find/', location]
    ret, std_out = exec_cmd(cmd)
    if ret != 0:
        logging.error('NIM - Error: cannot find location of lpp_source {}'.format(lpp_source))
        module.fail_json(msg="NIM - Error: cannot find location of lpp_source {}".format(lpp_source))

    return True


# ----------------------------------------------------------------
# ----------------------------------------------------------------
def check_targets(module, targets):
    """
    Check to make sure targets exist
        - module        the module variable 
        - targets       targets param provided by module
    In case target does not exist fail the module 
    return
        - exists        target exists
    """

    cmd = ['lsnim','-l']
    for target in targets.split():
        cmd += [target]

    ret, std_out = exec_cmd(cmd)
    if ret != 0:
        logging.error('NIM - Error: target {} cannot be found'.format(targets))
        module.fail_json(msg="NIM - Error: target {} cannot be found".format(targets))

    return True


# ----------------------------------------------------------------
# ----------------------------------------------------------------
def check_updateios_flags(module, flag):
    """
    Check to make sure updateios_flags value is valid
        - module        the module variable
        - flag          updateios action
    return
        - valid         True
    """
    valid_flags = ['-install', '-commit', '-reject', '-cleanup', 'remove']
    if flag not in valid_flags:
        logging.error('NIM - Error: updateios_flags parameter {} invalid'.format(flag))
        module.fail_json(msg="NIM - Error: updateios_flags parameter {} invalid".format(flag))
    logging.info('Updateios action: {}'.format(flag))

    return True 


# ----------------------------------------------------------------
# ----------------------------------------------------------------
def get_updateios_cmd(module, vios_status, update_op_tab, targets_list):
    """
    Assemble the updateios command
        - module        the module variable 
    return
        - cmd           array of the command parameters
    """

    global OUTPUT

    cmd = ['nim', '-o', 'updateios']

    # lpp source
    if module.params['lpp_source']:
        if (check_lpp_source(module, module.params['lpp_source'])):
            cmd += ['-a', 'lpp_source=%s' %(module.params['lpp_source'])]

    # accept licenses
    if module.params['accept_licenses']:
        cmd += ['-a', 'accept_licenses=%s' %(module.params['accept_licenses'])]
    else: #default
        cmd += ['-a', 'accept_licenses=yes']

    # updateios flags
    if module.params['updateios_flags']:
        if (check_updateios_flags(module, module.params['updateios_flags'])):
            cmd += ['-a', 'updateios_flags=%s' %(module.params['updateios_flags'])]

            if module.params['updateios_flags'] == "-remove":
                if module.params['filesets']:
                    cmd += ['-a', 'filesets=%s' %(module.params['filesets'])]
                elif module.params['installp_bundle']:
                    cmd += ['-a', 'installp_bundle=%s' %(module.params['installp_bundle'])]
                else:
                    logging.error('NIM - Error: either filesets or installp_bundle must be specified for the -remove operation')
                    module.fail_json(msg="NIM - Error: either filesets or installp_bundle must be specified for the -remove operation")
            else:
                logging.info('VIO UPDATE - filesets {} and installp_bundle {} have been discarded'.format(module.params['filesets'], module.params['installp_bundle']))
                OUTPUT.append('Any installp_bundle or filesets have been discarded')

    # preview mode
    if module.params['preview']:
        cmd += ['-a', 'preview=%s' %(module.params['preview'])]
    else: #default
        cmd += ['-a', 'preview=yes']

    # targets
    if module.params['targets']:
        if (check_targets(module, module.params['targets'])):

            for target in module.params['targets'].split():
                if not(vios_status is None):
                    if target not in vios_status:
                        logging.info('VIO UPDATE - target {} has been discarded (UNKNOWN)'.format(target))
                        OUTPUT.append('target {} has been discarded (UNKNOWN)'.format(target))
                        continue

                    elif vios_status[target] != 'SUCCESS-ALTDC':
                        update_op_tab[target] = vios_status[target]
                        logging.warn("VIO UPDATE - target {} has been discarded({})".format(target, vios_status[target].split()[0])) 
                        OUTPUT.append("{} target has been discarded ({})".format(target, vios_status[target].split()[0]))
                        continue

                targets_list.append(target)
                cmd += [target]

    return cmd


# ----------------------------------------------------------------
# ----------------------------------------------------------------
def nim_updateios(module, vios_status, update_op_tab, time_limit):
    """
    Execute the updateios command
        - module        the module variable
    return
        - ret           return code of nim updateios command 
    """
    global CHANGED
    global OUTPUT

    targets_list = []

    cmd = get_updateios_cmd(module, vios_status, update_op_tab, targets_list)

    # check if there is time to handle this tuple
    if not (time_limit is None) and time.localtime(time.time()) >= time_limit:
        for target in targets_list:
            update_op_tab[target] = 'SKIPPED-TIMEDOUT'
        time_limit_str = time.strftime("%m/%d/%Y %H:%M", time_limit)
        OUTPUT.append("Time limit {} reached, no further operation". \
                format(time_limit_str))
        logging.info('Time limit {} reached, no further operation'. \
                format(time_limit_str))
        return 0


    # TBC - Begin: For test only - should be removed
    # OUTPUT.append('NIM Command: {} '.format(cmd))
    # ret = 0
    # std_out = 'NIM Command: {} '.format(cmd)
    # TBC - End

    # TBC - should be commented for test !
    # ret, std_out = exec_cmd(cmd)
    ret, std_out = exec_cmd(cmd)

    if ret != 0:
        logging.error('Error: NIM Command: {} failed with return code {}'.format(cmd, ret))
        OUTPUT.append("FAILURE")
<<<<<<< HEAD
        for target in targets_list:
            update_op_tab[target] = 'FAILURE-UPDT1'
    else:
        OUTPUT.append("SUCCESS")
        for target in targets_list:
            update_op_tab[target] = 'SUCCESS-UPDT1' 
=======
    else:
        OUTPUT.append("SUCCESS")
>>>>>>> 48b2fe60

    CHANGED = True

    return ret


###################################################################################

if __name__ == '__main__':
    DEBUG_DATA = []
    OUTPUT = []
    CHANGED = False
    VARS = {}

    module = AnsibleModule(
        argument_spec=dict(
            description=dict(required=False, type='str'),
            targets=dict(required=True, type='str'),
            filesets=dict(required=False, type='str'),
            installp_bundle=dict(required=False, type='str'),
            lpp_source=dict(required=True, type='str'),
            accept_licenses=dict(required=False, type='str'),
            updateios_flags=dict(required=True, type='str'),
            preview=dict(required=False, type='str'),
            time_limit=dict(required=False, type='str'),
            vars=dict(required=False, type='dict'),
            vios_status=dict(required=False, type='dict')
        )
    )

    targets_update_status = {}
    vios_status = {}

    # =========================================================================
    # Get Module params
    # =========================================================================
    if module.params['vios_status']:
        vios_status = module.params['vios_status']
    else:
        vios_status = None

    # build a time structurei for time_limit attribute,
    # the date can be omitted if sameday
    time_limit = None
    if module.params['time_limit']:
        match_key = re.match(r"^\S*\d{2}/\d{2}/\d{4} \S*\d{2}:\d{2}\S*$", module.params['time_limit'])
        if match_key:
            time_limit = time.strptime(module.params['time_limit'], '%m/%d/%Y %H:%M')
        else:
            msg = 'Malformed time limit "{}", please use mm/dd/yyyy hh:mm format.'. \
                    format(module.params['time_limit'])
            module.fail_json(msg=msg)

    # Handle playbook variables
    LOGNAME = '/tmp/ansible_updateios_debug.log'
    if module.params['vars']:
        VARS = module.params['vars']
    if not VARS == None and not VARS.has_key('log_file'):
        VARS['log_file'] = LOGNAME

    # Open log file
    DEBUG_DATA.append('Log file: {}'.format(VARS['log_file']))
    LOGFRMT = '[%(asctime)s] %(levelname)s: [%(funcName)s:%(thread)d] %(message)s'
    logging.basicConfig(filename="{}".format(VARS['log_file']), \
            format=LOGFRMT, level=logging.DEBUG)


    # =========================================================================
    # Perfom the update
    # =========================================================================

    logging.debug('*** START NIM VIO UPDATE OPERATION ***')
    OUTPUT.append('VIO Update operation for {}'.format(module.params['targets']))

    ret = nim_updateios(module, vios_status, targets_update_status, time_limit)

    if len(targets_update_status) != 0:
        OUTPUT.append('NIM VIO update operation status:')
        logging.info('NIM VIO update operation status:')
        for vios_key in targets_update_status.keys():
            OUTPUT.append("    {} : {}".format(vios_key, targets_update_status[vios_key]))
            logging.info('    {} : {}'.format(vios_key, targets_update_status[vios_key]))

        logging.info('NIM VIO update operation result: {}'.format(targets_update_status))
    else:
        OUTPUT.append('NIM VIO update operation: Error getting the status')
        targets_update_status = vios_status

    # =========================================================================
    # Exit
    # =========================================================================
    module.exit_json(
        changed = CHANGED,
        msg = "NIM VIO update operation completed successfully",
        targets = module.params['targets'],
        debug_output = DEBUG_DATA,
        output = OUTPUT,
        status = targets_update_status)<|MERGE_RESOLUTION|>--- conflicted
+++ resolved
@@ -257,17 +257,12 @@
     if ret != 0:
         logging.error('Error: NIM Command: {} failed with return code {}'.format(cmd, ret))
         OUTPUT.append("FAILURE")
-<<<<<<< HEAD
         for target in targets_list:
             update_op_tab[target] = 'FAILURE-UPDT1'
     else:
         OUTPUT.append("SUCCESS")
         for target in targets_list:
             update_op_tab[target] = 'SUCCESS-UPDT1' 
-=======
-    else:
-        OUTPUT.append("SUCCESS")
->>>>>>> 48b2fe60
 
     CHANGED = True
 
